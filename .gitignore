--- conflicted
+++ resolved
@@ -2,7 +2,6 @@
 *.nef
 *.h5
 .idea/*
-<<<<<<< HEAD
 
 # Ipython Notebook files
 .ipynb_checkpoints/*
@@ -10,9 +9,10 @@
 
 # Pickle Files
 *.p
-=======
+
+# Tex Files
 *.aux
 *.log
 *.synctex.gz
 *-converted-to.pdf
->>>>>>> 213df89e
+*.pdf