--- conflicted
+++ resolved
@@ -262,7 +262,6 @@
 \end{equation}
 where we have used eq.~\ref{eq:lam_sub} to substitute $\lambda_{0}$ with an expression using $r_{j}$. Now we can take this expression and plug it into eq.~\ref{eq:dr2} to get the range of $r$ for a given order. 
 
-<<<<<<< HEAD
 
 
 
@@ -327,8 +326,6 @@
 \begin{equation}
  V(x;\mu,\sigma,\gamma) = \frac{\rm{Re}[w(z)]}{\sigma \sqrt{2 \pi}} \quad z=\frac{x - \mu + i \gamma}{\sigma \sqrt{2}}
 \end{equation} 
-=======
->>>>>>> 9d250638
 %----------------------------------------------------------------------------------------
 %	BIBLIOGRAPHY
 %----------------------------------------------------------------------------------------
