import rawpy
from os.path import join, isfile
import matplotlib.pyplot as plt


<<<<<<< HEAD
def read_image(filename):
    image = rawpy.imread(filename).postprocess(#output_color=rawpy.ColorSpace.raw,
                                               gamma=(1, 1),# use_camera_wb=False,
                                               output_bps=16,
                                               #user_wb=[1.0, 1.0,1.0, 1.0],
                                               no_auto_bright=True,# bright=1.0,
                                               #demosaic_algorithm=rawpy.DemosaicAlgorithm.LINEAR,
                                               adjust_maximum_thr=0.)
        # output_bps=16,
        #                                        no_auto_bright=True,
        #                                        adjust_maximum_thr=0.,
        #                                        output_color=rawpy.ColorSpace.raw,
        #                                        demosaic_algorithm=rawpy.DemosaicAlgorithm.LINEAR)
        #                                        # highlight_mode=rawpy.HighlightMode.Ignore)
    return image[:, :, 2].astype('float64')
=======
def read_image(filename, color=None):
    """ This function reads in .nef image files and returns a 2D numpy array for a given color.
        Required packages: os.path.join; rawpy
    
        Args:
            filename(str): Filename to be read in. It needs to be a .nef raw image file. If 
                            '.nef' is left off of filename string, it will be 
                            automatically appended.
            color(str or int; optional): Returns RGB color provided. Default is None,
                            which returns all colors. Allowed strings
                            are 'r', 'g', 'b', 'red', 'green', and 'blue' (not case 
                            sensitive). Allowed ints are 0=Red, 1=Green, and 2=Blue.
        Returns:
            2D numpy.ndarray with indices corresponding to pixels from nef image
            unless color is None, which returns 3D numpy.ndarray with last dimension being RGB.
        Raises:
            Exception: if 'filename' has a format other than .nef
            Exception: if 'filename' does not exist
            Exception: if color is string type and not in allowed strings (see above Args description)
            Exception: if color is int type and not 0, 1, or 2
            
                
        (Dependency Note: To install rawpy package, make sure libraw-dev is installed for linux 
                            systems (using apt), then run "pip install rawpy". You might also 
                            have to upgrade libgcc as well, "conda install libgcc".)
    """
    if filename[-4::] != '.nef':
        if '.' in filename:
            raise Exception('Invalid file format. {0} is not a .nef file!'.format(filename))
        else:
            filename = filename + '.nef'

    if not isfile(filename):
        raise Exception('{0} does not exist!'.format(filename))

    image = rawpy.imread(filename).postprocess(demosaic_algorithm=rawpy.DemosaicAlgorithm.LINEAR,
                                               output_color=rawpy.ColorSpace.raw,
                                               output_bps=16,
                                               no_auto_bright=True,
                                               adjust_maximum_thr=0.,
                                               gamma=(1, 1))

    if color is None:
        return image[:, :, :].astype('float64')
    elif type(color) is str:
        color = color.lower()
        allowedcolors = ['r', 'g', 'b',
                         'red', 'green', 'blue']
        if color not in allowedcolors:
            raise Exception('{0} is not a valid color option. Pick from {1} (not case sensitive)'.format(color, allowedcolors))
        else:
            if color in ['r', 'red']:
                cix = 0
            if color in ['g', 'green']:
                cix = 1
            if color in ['b', 'blue']:
                cix = 2
    else:
        if color not in [0, 1, 2]:
            raise Exception('{0} is not a valid RGB[0,1,2] index, try again.'.format(int(color)))
        else:
            cix = color
    return image[:, :, cix].astype('float64')
>>>>>>> fe767697


def get_image_data(filename, bgname, color=None):
    """ This function reads in .nef image files and returns a 2D numpy array for a given color
        with the 'bgname' image subtracted from the 'filename' image.
            Dependency: read_image

            Args:
                filename(str): Image filename to be read in. It needs to be a .nef raw image file. If 
                                '.nef' is left off of filename string, it will be 
                                automatically appended.
                bgname(str): Background image filename. Same requirements as filename.
                color(str or int; optional): Returns RGB color provided. Default is None,
                                which returns all colors. Allowed strings
                                are 'r', 'g', 'b', 'red', 'green', and 'blue' (not case
                                sensitive). Allowed ints are 0=Red, 1=Green, and 2=Blue.
            Returns:
                2D numpy.ndarray of image with background subtracted
                unless color is None, which returns 3D numpy.ndarray with last dimension being RGB.
    """
    ring_data = read_image(filename, color=color)
    bg_data = read_image(bgname, color=color)

    return ring_data - bg_data



if __name__ == "__main__":
    folder = "Images"
    shot_number = 15676
    fname = join(folder, "{0:07d}_000.nef".format(shot_number))
    bg_fname = join(folder, "{0:07d}_001.nef".format(shot_number))
    print fname
    print bg_fname
    #fp_data = get_image_data(fname, bg_fname, color='b')
    fp_data = read_image(fname, color='b')

    fig, ax = plt.subplots()
    i = ax.imshow(fp_data, cmap='gray')
    fig.colorbar(i)
    ax.set_aspect(1.0)
    plt.show()<|MERGE_RESOLUTION|>--- conflicted
+++ resolved
@@ -3,23 +3,6 @@
 import matplotlib.pyplot as plt
 
 
-<<<<<<< HEAD
-def read_image(filename):
-    image = rawpy.imread(filename).postprocess(#output_color=rawpy.ColorSpace.raw,
-                                               gamma=(1, 1),# use_camera_wb=False,
-                                               output_bps=16,
-                                               #user_wb=[1.0, 1.0,1.0, 1.0],
-                                               no_auto_bright=True,# bright=1.0,
-                                               #demosaic_algorithm=rawpy.DemosaicAlgorithm.LINEAR,
-                                               adjust_maximum_thr=0.)
-        # output_bps=16,
-        #                                        no_auto_bright=True,
-        #                                        adjust_maximum_thr=0.,
-        #                                        output_color=rawpy.ColorSpace.raw,
-        #                                        demosaic_algorithm=rawpy.DemosaicAlgorithm.LINEAR)
-        #                                        # highlight_mode=rawpy.HighlightMode.Ignore)
-    return image[:, :, 2].astype('float64')
-=======
 def read_image(filename, color=None):
     """ This function reads in .nef image files and returns a 2D numpy array for a given color.
         Required packages: os.path.join; rawpy
@@ -83,7 +66,6 @@
         else:
             cix = color
     return image[:, :, cix].astype('float64')
->>>>>>> fe767697
 
 
 def get_image_data(filename, bgname, color=None):
