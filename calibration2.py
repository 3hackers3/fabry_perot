--- conflicted
+++ resolved
@@ -235,12 +235,9 @@
 
     #fname = "FM_150_88_195_4000_0.3eV.npy"
     bg_fname = None
-<<<<<<< HEAD
-    save_dir = "full_solver_run18"
-=======
     #save_dir = "full_solver_run17"
     save_dir = "new_full_solver_run0"
->>>>>>> b908732b
+
     #center_guess = (3068.56, 2033.17)
     center_guess = (3068.57005213, 2032.17646934)
     #center_guess = (3018.0, 2010.0)
