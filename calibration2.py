--- conflicted
+++ resolved
@@ -82,30 +82,15 @@
     print "Center found, {0} seconds".format(times[-1] - times[-2])
 
     binarr, sigarr = rs.quick_ringsum(data, x0, y0, binsize=1.0, quadrants=False)
-<<<<<<< HEAD
     #print "Subtracting min value from ring sum"
     #sigarr -= sigarr.min()
-=======
-    print "Subtracting min value from ring sum"
-    print "sig min",sigarr.min()
-    print "sig max",sigarr.max()
-    sigarr -= sigarr.min()
-    print "sig max",sigarr.max()
->>>>>>> b7729c98
+
     print len(binarr)
     np.save("rbins2.npy",binarr)
     np.save("old_thorium_data.npy", data)
     new_binarr = np.concatenate(([0.0], binarr))
-<<<<<<< HEAD
     LL, RR = fitting.get_peaks(binarr, sigarr, thres1=0.2, npks=8)
     z = fitting.peak_and_fit2(binarr, sigarr, thres=0.2, plotit=False)
-=======
-    print "sig max",sigarr.max()
-    LL, RR = fitting.get_peaks(binarr, sigarr, thres1=0.2,thres2=.4, npks=8)
-    print "sig max",sigarr.max()
-    z = fitting.peak_and_fit2(binarr, sigarr, thres=0.2, plotit=False)
-    print "sig max",sigarr.max()
->>>>>>> b7729c98
     ampsAr = []
     ampsTh = []
     locAr = []
@@ -217,33 +202,31 @@
     Ar_amp_range = [.75*a1, 1.5*a1]
     rscale_range = [3000.0, 4000.0]
     print a0, a1 
-<<<<<<< HEAD
-=======
-
-    print len(binarr)
-    plt.plot(binarr, sigarr, 'r')
-
-    theta_min = 0.0
-    L = 150.508755008
-    rmax = 1800.0
-    cos_theta_min = L / np.sqrt(L**2 + rmax**2)
-    cos_theta = np.linspace(cos_theta_min,1.0, 1000.0)
-    newr = L * np.sqrt( 1.0 /cos_theta**2 -1.0)
-    newr = newr[::-1]
-    ny, nx = data.shape
-    x = np.arange(0, nx, 1)
-    y = np.arange(0, ny, 1)
-    print x0, y0
-    xx, yy = np.meshgrid(1.*x-x0, 1.*y-y0)
-    R = np.sqrt(xx**2 + yy**2)
-
-
-    newsig, _ = np.histogram(R.flatten(), bins=newr, weights=data.flatten())
-    #plt.plot(newr)
-    plt.plot(newr[1:], newsig,'b')
-    plt.show()
-    plt.plot(np.diff(newr),'.')
-    plt.show()
+
+    #print len(binarr)
+    #plt.plot(binarr, sigarr, 'r')
+
+    #theta_min = 0.0
+    #L = 150.508755008
+    #rmax = 1800.0
+    #cos_theta_min = L / np.sqrt(L**2 + rmax**2)
+    #cos_theta = np.linspace(cos_theta_min,1.0, 1000.0)
+    #newr = L * np.sqrt( 1.0 /cos_theta**2 -1.0)
+    #newr = newr[::-1]
+    #ny, nx = data.shape
+    #x = np.arange(0, nx, 1)
+    #y = np.arange(0, ny, 1)
+    #print x0, y0
+    #xx, yy = np.meshgrid(1.*x-x0, 1.*y-y0)
+    #R = np.sqrt(xx**2 + yy**2)
+
+
+    #newsig, _ = np.histogram(R.flatten(), bins=newr, weights=data.flatten())
+    ##plt.plot(newr)
+    #plt.plot(newr[1:], newsig,'b')
+    #plt.show()
+    #plt.plot(np.diff(newr),'.')
+    #plt.show()
     #plt.plot(R.flatten(), data.flatten(), '.')
     #plt.show()
     #params = {"finesse_range": finesse_range,
@@ -259,7 +242,6 @@
     #          "ringsum_sd": 100.0 + 0.01 * sigarr,
     #          "ind": inds}
 
->>>>>>> b7729c98
     params = {"finesse_range": finesse_range,
               "Ti_Ar_range": Ti_Ar_range,
               "Ti_Th_range": Ti_Th_range,
@@ -294,7 +276,6 @@
 
 if __name__ == "__main__":
     binsize = 0.1
-<<<<<<< HEAD
     #folder = "Images"
     #fname = join(folder, "thorium_ar_5_min_1.nef")
     #bg_fname = join(folder, "thorium_ar_5_min_1_bg.nef")
@@ -305,35 +286,30 @@
     fname = join(folder,fname)
     #fname = "thorium_lamp_data.npy"
     #fname = "old_thorium_data.npy"
-=======
-    folder = "Images"
+    #folder = "Images"
     #fname = join(folder, "Th_lamp_488_calib_5m.nef")
     #bg_fname = join(folder, "Th_lamp_488_calib_5m_background.nef")
-    fname = join(folder, "thorium_ar_5_min_1.nef")
+    #fname = join(folder, "thorium_ar_5_min_1.nef")
     #bg_fname = join(folder, "thorium_ar_5_min_1_bg.nef")
     #fname = join(folder, "DSC_0007.nef")
     bg_fname = None
 
     #fname = "thorium_lamp_data.npy"
->>>>>>> b7729c98
 
     #fname = "FM_150_88_195_4000_0.3eV.npy"
     #bg_fname = None
     #save_dir = "full_solver_run17"
     #save_dir = "new_full_solver_run0"
 
-<<<<<<< HEAD
     save_dir = "solver3_run5"
     #center_guess = (3068.56, 2033.17)
     #center_guess = (3068.57005213, 2032.17646934)
     #center_guess = (3040.78197222, 2003.29777455) # Old thorium calibration data center
     center_guess = (3018.0, 2010.0)
-=======
-    center_guess = (3068.56, 2033.17)
+    #center_guess = (3068.56, 2033.17)
     #center_guess = (3040.78197222, 2003.29777455) # old Th calib center guess
     #center_guess = (3068.57005213, 2032.17646934)
     #center_guess = (3018.0, 2010.0)
->>>>>>> b7729c98
     #folder ="ForwardModelData"
     #fname = join(folder, "th_lamp_FM_14987_8824.npy")
     #bg_fname = None
