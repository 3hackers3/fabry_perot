import numpy as np
from tools.images import get_data, get_metadata, check_nef
from tools.plotting import center_plot, ringsum_click, ring_plot
<<<<<<< HEAD
from core.ringsum import smAng_ringsum, locate_center, new_ringsum
=======
from core.fitting import determine_fit_range, find_maximum
from core.ringsum import smAng_ringsum, locate_center, new_ringsum, get_binarr
>>>>>>> 08561cf2
from tools.file_io import dict_2_h5, prep_folder
import matplotlib.pyplot as plt
from os.path import join, abspath
import argparse
import h5py 
from scipy.stats import norm
from tools.helpers import bin_data


def remove_prof(r, sig, sig_sd, pk_guess=None, poly_num=5):
    '''
    removes a polyfit of order minima from ringsum

    Args:
        r (np.ndarray): binarr of ringsum
        sig (np.ndarray): ringsum to be subtracted
        poly_num (int, default=5): order used for polyfit
    
    Returns:
        peak_loc (np.ndarray): peak locations in r
        poff (np.ndarray): fit to be divided from sig
    '''
    ret_pk_guess = False
    if pk_guess is None:
        ret_pk_guess = True
        pk_guess, _ = ringsum_click(r,sig,title='Please click on peaks')
    
    peak_loc = np.zeros(len(pk_guess))
    peak_val = np.zeros(len(pk_guess))
    peak_wts = np.zeros(len(pk_guess))
    for i,pk in enumerate(pk_guess):
        idxs = determine_fit_range(r, sig, pk, thres=0.1)
        peak_loc[i],peak_val[i] = find_maximum(r[idxs],sig[idxs],returnval=True)
        peak_wts[i] = 1./(sig_sd[np.abs(peak_loc[i]-r).argmin()])

    p,cov = np.polyfit(peak_loc,peak_val,poly_num,w=peak_wts,cov=True)
    poff = np.polyval(p,r)
    poff_sd = np.sqrt(np.sum(np.diag(cov)))
    if ret_pk_guess:
        return pk_guess,poff,poff_sd
    else:
        return poff, poff_sd

def main(fname, bgfname=None, color='b', binsize=0.1, xguess=None, 
        yguess=None, block_center=False, click_center=True, find_center=True,
        sub_prof=False, plotit=False, write=None):

    bgdata = None
    if fname[-2:].lower() == "h5":
       with h5py.File(fname, 'r') as f:
           data = f.get("2Ddata").value
           bgdata = np.abs(norm(scale=0.05).rvs(data.shape))
    else:
        fname = check_nef(fname)
        bgfname = check_nef(bgfname)

        print 'loading image...'
        data = get_data(fname, color=color)
        
    if find_center:
        if click_center:
            xguess,yguess = center_plot(data)

        x0,y0 = locate_center(data, xguess=xguess, yguess=yguess, 
                block_center=block_center, binsize=binsize, plotit=False)
        
        if plotit:
            fig,ax = plt.subplots(figsize=(10,8))
            ring_plot(data, fax=(fig,ax))
            ax.axhline(y0,color='b')
            ax.axvline(x0,color='r')
            plt.show()
    else:
        if xguess is None:
            x0 = data.shape[1]/2.
        else:
            x0 = xguess
        if yguess is None:
            y0 = data.shape[0]/2.
        else:
            y0 = yguess

    print 'performing ringsums...'
<<<<<<< HEAD
    smooth_r, smooth_sig0 = get_ringsum(data, x0, y0, binsize=1.0)
    r, sig0 = smAng_ringsum(data, x0, y0, binsize=binsize, quadrants=False)
    newsig, newsig_sd = new_ringsum(data, r, x0, y0)


    fig, ax = plt.subplots(2, sharex=True)
    ax[0].errorbar(r, newsig, yerr=newsig_sd, fmt='-', color='C1', ecolor='C0')
    ax[0].set_xlabel('R (px)')
    ax[0].set_ylabel('Mean Counts')
    
    ax[1].plot(r, newsig_sd / newsig * 100, color='C1')
    ax[1].set_ylabel(r"$\sigma_S$ / S (%)")
    ax[1].set_xlabel('R (px)')
    plt.show()
=======
    binarr = get_binarr(data,x0,y0,binsize=binsize)
    sig0,sig0_sd = new_ringsum(data,binarr,x0,y0) 
>>>>>>> 08561cf2

    if bgfname is not None or fname[-2:].lower() == "h5":
        print 'removing background...'
        if bgdata is None:
            bgdata = get_data(bgfname, color=color)
        bg,bg_sd = new_ringsum(bgdata,binarr,x0,y0)
        sig = sig0 - bg
        sig_sd = np.sqrt(sig0_sd**2+bg_sd**2)
    else:
        sig,sig_sd = sig0,sig0_sd

    r = np.concatenate(([0.0], binarr))
    r = 0.5 * (r[0:-1] + r[1:])

    if sub_prof:
        print 'subtracting profile fit...'
        pk_guess,p,p_sd = remove_prof(r,sig,sig_sd,pk_guess=None,poly_num=5)
        ### dividing keeps the original offset which is important for gettting the finesse
        sig /= p
        sig_sd = np.sqrt(sig_sd**2+p_sd**2)
        sig_sd /= p

    if fname[-2:].lower() == "h5": 
        dic = {'fname': abspath(fname), 'color': color, 'center': (x0, y0),
                'binsize': binsize, 'r': r, 'sig': sig, 'sig_sd': sig_sd}
    else:
        a = get_metadata(fname)
        dic = {'date':a['date'], 'time':a['time'], 'fname':abspath(fname),
                    'color':color, 'center':(x0,y0),
                    'binsize':binsize, 'r':r, 'sig':sig, 'sig_sd': sig_sd}

    if bgfname is not None:
        dic['bg_fname'] = abspath(bgfname)

    if sub_prof:
        dic['pk_guess'] = pk_guess

    print 'done!'

    if write is not None:
        prep_folder(write)
        dict_2_h5(join(write,'ringsum.h5'),dic)
        
    if write is not None or plotit:
        fig,axs = plt.subplots(2,1,figsize=(12,8))

        axs[0].errorbar(r, sig, yerr=sig_sd, fmt='-', errorevery=5, color='r', lw=2, zorder=10, ecolor='b')
        axs[0].axhline(0,color='k',alpha=0.7)
        axs[0].set_title('binsize={0}'.format(binsize))

        axs[1].errorbar(r, sig0, yerr=sig0_sd, fmt='-', errorevery=5, lw=2,label='raw',zorder=10, color='C0', ecolor='C1')
        axs[1].axhline(0,color='k',alpha=0.7)
        if bgfname is not None:
            axs[1].errorbar(r, bg, yerr=bg_sd, fmt='-', errorevery=5, lw=2,label='background',zorder=10, color='C2', ecolor='C3')
        if sub_prof:
            axs[1].fill_between(r, p+p_sd, p-p_sd, label='intensity profile', zorder=10, color='C4',alpha=0.3)
        axs[1].set_xlabel('R (px)')
        axs[1].legend()
        if write:
            prep_folder(join(write,'plots'))
            plt.savefig(join(write,'plots','ringsum.png'),bbox_inches='tight')
        if plotit:
            plt.show()
        else:
            plt.close()

    fig, ax = plt.subplots()
    #ax.plot(smooth_r, smooth_sig0, 'C1')
    ax.plot(r, sig, 'C1')
    #ax.ticklabel_format(style='sci', axis='both', scilimits=(0,0))
    ax.ticklabel_format(style='sci', axis='y', scilimits=(0,0))
    # ax.set_xlabel(r"R${}^2$ (px${}^2$)", fontsize=18)
    ax.set_xlabel("R (px)", fontsize=18)
    ax.set_ylabel("Counts", fontsize=18)
    ax.tick_params(labelsize=16)
    fig.tight_layout()
    plt.show()

    return dic

if __name__ == "__main__":
    parser = argparse.ArgumentParser(description='stores image ringsum into Data folder')
    parser.add_argument('fname',type=str,help='NEF filename of image you wish to process')
    parser.add_argument('--background','-bg',type=str,default=None,help='NEF filename of\
            background image')
    parser.add_argument('--color', '-c', type=str, default='b', help='r,g,b color to use\
            when ringsumming image: default is b')
    parser.add_argument('--binsize', '-b', type=float, default=0.1, help='binsize for fine\
            ringsum: default is 0.1')
    parser.add_argument('-xy', type=float, nargs='+', default=None, help='x and y guess for\
            the center of image, if not provided the center of the ccd is assumed')
    parser.add_argument('--no_search', action='store_true',help='supresses the center finding\
            algorthim and just uses the provided xy')
    parser.add_argument('--no_click', action='store_true', help='supresses the interactive\
            click plot for getting a center guess')
    parser.add_argument('--block', '-bk', action='store_true', help='sets a 600x600 square\
            block centered on xyguess for center finding')
    parser.add_argument('--sub_prof', '-sp', action='store_true', help='perform a polyfit\
            profile subtraction, launches an interactive plot')
    parser.add_argument('--no_plot', action='store_true', help='supresses plots')
    parser.add_argument('--write', '-w', type=str, default=None, help='saves data and plot to\
            specified folder, default is None which will not write data.')
    args = parser.parse_args()

    plotit = not args.no_plot
    click_center = not args.no_click
    find_center = not args.no_search

    if args.xy is None:
        xguess = None
        yguess = None
    else:
        xguess, yguess = args.xy

    _ = main(args.fname, bgfname=args.background, color=args.color, binsize=args.binsize,
            block_center=args.block, sub_prof=args.sub_prof, 
            write=args.write, plotit=plotit, click_center=click_center, xguess=xguess,
            yguess=yguess, find_center=find_center)
<|MERGE_RESOLUTION|>--- conflicted
+++ resolved
@@ -1,12 +1,8 @@
 import numpy as np
 from tools.images import get_data, get_metadata, check_nef
 from tools.plotting import center_plot, ringsum_click, ring_plot
-<<<<<<< HEAD
-from core.ringsum import smAng_ringsum, locate_center, new_ringsum
-=======
 from core.fitting import determine_fit_range, find_maximum
 from core.ringsum import smAng_ringsum, locate_center, new_ringsum, get_binarr
->>>>>>> 08561cf2
 from tools.file_io import dict_2_h5, prep_folder
 import matplotlib.pyplot as plt
 from os.path import join, abspath
@@ -90,25 +86,8 @@
             y0 = yguess
 
     print 'performing ringsums...'
-<<<<<<< HEAD
-    smooth_r, smooth_sig0 = get_ringsum(data, x0, y0, binsize=1.0)
-    r, sig0 = smAng_ringsum(data, x0, y0, binsize=binsize, quadrants=False)
-    newsig, newsig_sd = new_ringsum(data, r, x0, y0)
-
-
-    fig, ax = plt.subplots(2, sharex=True)
-    ax[0].errorbar(r, newsig, yerr=newsig_sd, fmt='-', color='C1', ecolor='C0')
-    ax[0].set_xlabel('R (px)')
-    ax[0].set_ylabel('Mean Counts')
-    
-    ax[1].plot(r, newsig_sd / newsig * 100, color='C1')
-    ax[1].set_ylabel(r"$\sigma_S$ / S (%)")
-    ax[1].set_xlabel('R (px)')
-    plt.show()
-=======
     binarr = get_binarr(data,x0,y0,binsize=binsize)
     sig0,sig0_sd = new_ringsum(data,binarr,x0,y0) 
->>>>>>> 08561cf2
 
     if bgfname is not None or fname[-2:].lower() == "h5":
         print 'removing background...'
