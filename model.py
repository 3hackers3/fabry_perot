--- conflicted
+++ resolved
@@ -72,26 +72,17 @@
     #L = 150.535647184 / 0.004
     #Q = 20.0
 
-<<<<<<< HEAD
-    analyzer = pymultinest.Analyzer(n_params=8, outputfiles_basename="saves/full_solver_run18/fp_full_")
-=======
     #with open("saves/full_solver_run17/fp_ringsum_params.p") as infile:
     with open("saves/new_full_solver_run0/fp_ringsum_params.p") as infile:
         data = pickle.load(infile)
 
     #analyzer = pymultinest.Analyzer(n_params=8, outputfiles_basename="saves/full_solver_run17/fp_full_")
     analyzer = pymultinest.Analyzer(n_params=8, outputfiles_basename="saves/new_full_solver_run0/fp_newfull_")
->>>>>>> b908732b
     stats = analyzer.get_mode_stats()
     mode = stats['modes'][0]
     
     mode_vals = mode['maximum a posterior']
-<<<<<<< HEAD
-    print mode_vals
-=======
-    
-
->>>>>>> b908732b
+
     L = mode_vals[0]
     d = mode_vals[1]
     F = mode_vals[2]
@@ -131,13 +122,6 @@
     #lambda1_arr = np.linspace(lambda_1 - 5*sigma1, lambda_1 + 5*sigma1, 1000)
 
     r_arr = np.load("rbins2.npy")
-<<<<<<< HEAD
-   # print r_arr
-    print len(r_arr)
-=======
-    #print r_arr
-    #print len(r_arr)
->>>>>>> b908732b
     print Amp_Ar / Amp_Th
     linear_out = forward2(r_arr, L, d, F, [Ti0, Ti1], [mu0, mu1], [Amp_Th , Amp_Ar], [lambda_0, lambda_1], nlambda=512)
 
@@ -195,11 +179,6 @@
     vals = fall_off*linear_out
     #t1 = time.time()
     #print t1-t0, "seconds"
-<<<<<<< HEAD
-    with open("saves/full_solver_run18/fp_ringsum_params.p") as infile:
-        data = pickle.load(infile)
-=======
->>>>>>> b908732b
     #print data.keys()
     fig, ax = plt.subplots()
     ax.plot(data['binarr']**2, data['ringsum'], 'r')
